package strata.data

import java.io.{File, FileWriter}
import java.nio.file.Files

import org.json4s._
import org.json4s.native.JsonMethods._
import org.json4s.native.Serialization
import org.json4s.native.Serialization._
import strata.GlobalOptions
import strata.util.ColoredOutput._
import strata.util.{IO, Locking}

import scala.collection.mutable.ListBuffer
import scala.io.Source

object InstructionFile extends Enumeration {
  type InstructionFile = Value
  val RemainingGoal, InitialGoal, Worklist, PartialSuccess, Success, Base = Value
}

import strata.data.InstructionFile._

/**
 * Code to interact with the state of a strata run (stored on disk).
 */
class State(val globalOptions: GlobalOptions) {

  private val signal = new File(s"${globalOptions.workdir}/${State.PATH_SHUTDOWN}")

  /** Signal that all threads should shut down. */
  def signalShutdown(): Unit = {
    if (!signal.exists()) {
      signal.createNewFile()
    }
  }

  /** Should all threads stop? */
  def signalShutdownReceived = signal.exists()

  /** Get the current pseudo time. */
  def getPseudoTime = getInstructionFile(InstructionFile.Success).length

  /** Run a function with the information directory being locked. */
  def lockedInformation[A](f: () => A): A = {
    Locking.lockedDir(getInfoPath)(f)
  }

  /** Add an instruction to a file. */
  def addInstructionToFile(instr: Instruction, file: InstructionFile) = {
    writeInstructionFile(file, getInstructionFile(file, includeWorklist = true) ++ Seq(instr))
  }

  /** Remove an instruction from a file. */
  def removeInstructionToFile(instr: Instruction, file: InstructionFile) = {
    val old = getInstructionFile(file, includeWorklist = true)
    assert(old.contains(instr))
    writeInstructionFile(file, old.filter(x => x != instr))
  }

  private def getPathForFile(file: InstructionFile): String = {
    file match {
      case RemainingGoal => State.PATH_GOAL
      case InitialGoal => State.PATH_INITIAL_GAOL
      case Worklist => State.PATH_WORKLIST
      case PartialSuccess => State.PATH_PARTIAL_SUCCESS
      case Success => State.PATH_SUCCESS
      case Base => State.PATH_INITIAL_BASE
    }
  }

  /** Read an instruction file. */
  def getInstructionFile(file: InstructionFile, includeWorklist: Boolean = false): Seq[Instruction] = {
    val path = getPathForFile(file)
    val exclude = if (includeWorklist || file == InstructionFile.Worklist) {
      Nil
    } else {
      getInstructionFile(InstructionFile.Worklist)
    }
    def isExcluded(opcode: String): Boolean = {
      for (e <- exclude) {
        if (opcode == e.opcode) return true
      }
      false
    }

    val f = Source.fromFile(s"${globalOptions.workdir}/$path")
    var res = ListBuffer[Instruction]()
    for (line <- f.getLines()) {
      val opcode = line.stripLineEnd
      if (!isExcluded(opcode))
        res += new Instruction(opcode)
    }
    f.close()
    res.toSeq
  }

  /** Overwrite an instruction file with new contents. */
  def writeInstructionFile(file: InstructionFile, instructions: Seq[Instruction]): Unit = {
    val path = getPathForFile(file)
    IO.writeFile(new File(s"${globalOptions.workdir}/$path"), instructions.mkString("\n"))
  }

  /** Has the state already been set up? */
  def exists: Boolean = {
    getInfoPath.exists
  }

  /** Returns the path to the info directory. */
  def getInfoPath: File = {
    new File(s"${globalOptions.workdir}/${State.PATH_INFO}/")
  }

  /** Add an entry to the global log file. */
  def appendLog(logMessage: LogMessage): Unit = {
    def writeMessage(file: File, message: String): Unit = {
      if (!file.exists()) {
        file.createNewFile()
      }
      val writer = new FileWriter(file, true)
      writer.append(s"$message\n")
      writer.close()
    }
    this.synchronized {
      if (!exists) IO.error("state has not been initialized yet")

      if (logMessage.isInstanceOf[LogError]) {
        IO.info(logMessage.toString.red)
      }

      writeMessage(getReadableLogFile, logMessage.toString)
      writeMessage(getLogFile, s"${Log.serializeMessage(logMessage)}")
    }
  }

  def getLogMessages: Seq[LogMessage] = {
    val tmpDir = IO.getTempDir("logs")
    IO.copyDir(getLogBinDir, tmpDir)
    val res = collection.mutable.ListBuffer[LogMessage]()
    for (tmpFile <- tmpDir.listFiles()) {
      val buf = scala.io.Source.fromFile(tmpFile)
      for (line <- buf.getLines()) {
        res += Log.deserializeMessage(line)
      }
      buf.close()
    }
    IO.deleteDirectory(tmpDir)
    res.toList
  }

  private lazy val base = getInstructionFile(InstructionFile.Base)
  private val scoreCache = collection.mutable.Map[String, Score]()
  private var scoreFileContents: Seq[(String, Score)] = Nil

  def updateUifCache(): Unit = {
    implicit val formats = DefaultFormats
    val file = new File(s"$getInfoPath/${State.PATH_SCORE_CACHE}")
    if (file.exists()) {
      scoreFileContents = parse(IO.readFile(file)).extract[Seq[(String, Score)]]
      for ((opc, score) <- scoreFileContents) {
        scoreCache.put(opc, score)
      }
    } else {
      scoreCache.clear()
    }
  }

  def addScore(instruction: Instruction, score: Score): Unit = {
    scoreFileContents = Vector((instruction.opcode, score)) ++ scoreFileContents
    implicit val formats = Serialization.formats(NoTypeHints)
    val file = new File(s"$getInfoPath/${State.PATH_SCORE_CACHE}")
    IO.writeFile(file, write(scoreFileContents))
  }

  /** Returns the score of an instruction we have already learned. */
  def usesUIF(instr: Instruction, useCache: Boolean = false): Boolean = {
    if (!useCache) {
      updateUifCache()
    }
    if (base.contains(instr)) {
      val baseUsesUIF = Vector(
        "addsd_xmm_xmm",
        "addss_xmm_xmm",
        "cvtsd2sil_r32_xmm",
        "cvtsd2siq_r64_xmm",
        "cvtsd2ss_xmm_xmm",
        "cvtsi2sdq_xmm_r64",
        "cvtsi2ssq_xmm_r64",
        "cvtss2sd_xmm_xmm",
        "cvtss2sil_r32_xmm",
        "cvtss2siq_r64_xmm",
        "cvttsd2sil_r32_xmm",
        "cvttsd2siq_r64_xmm",
        "divsd_xmm_xmm",
        "divss_xmm_xmm",
        "maxsd_xmm_xmm",
        "maxss_xmm_xmm",
        "minsd_xmm_xmm",
        "minss_xmm_xmm",
        "mulsd_xmm_xmm",
        "mulss_xmm_xmm",
        "rcpss_xmm_xmm",
        "rsqrtss_xmm_xmm",
        "sqrtsd_xmm_xmm",
        "sqrtss_xmm_xmm",
        "subsd_xmm_xmm",
        "subss_xmm_xmm",
        "vfmadd132sd_xmm_xmm_xmm",
        "vfmadd132ss_xmm_xmm_xmm"
      )
      return baseUsesUIF.contains(instr.opcode)
    }
    assert(scoreCache.contains(instr.opcode))
    scoreCache(instr.opcode).uif > 0
  }

  /** Get the log file. */
<<<<<<< HEAD
  def getLogFile: File = {
    new File(s"${globalOptions.workdir}/${State.PATH_LOG}")
=======
  private def getLogFile: File = {
    new File(s"${globalOptions.workdir}/logs-bin/${ThreadContext.self.hostname}_log.bin")
>>>>>>> 1a338112
  }
  /** Get the log file. */
  private def getReadableLogFile: File = {
    new File(s"${globalOptions.workdir}/logs/${ThreadContext.self.hostname}_log.txt")
  }

  /** Temporary directory for things currently running */
  def getTmpDir: File = {
    new File(s"${globalOptions.workdir}/${State.PATH_TMP}")
  }

  /** Get the path where circuits are stored. */
  def getCircuitDir: File = {
    new File(s"${globalOptions.workdir}/${State.PATH_CIRCUITS}")
  }

  /** Get the path where logs are stored. */
  def getLogDir: File = {
    new File(s"${globalOptions.workdir}/logs")
  }
  /** Get the path where logs are stored. */
  def getLogBinDir: File = {
    new File(s"${globalOptions.workdir}/logs-bin")
  }

  /** Get the path to the target assembly file for a goal instruction. */
  def getTargetOfInstr(instruction: Instruction): File = {
    new File(s"${globalOptions.workdir}/instructions/$instruction/$instruction.s")
  }

  /** Get a fresh name for a result. */
  def getFreshDiscardedName(prefix: String, instruction: Instruction): File = {
    val resDir = getInstructionDiscardedDir(instruction)
    if (!resDir.exists()) {
      resDir.mkdir()
    }
    var i = 0
    while (true) {
      val file = new File(f"$resDir/$prefix-$i%05d.s")
      if (!file.exists()) {
        return file
      }
      i += 1
    }
    assert(false)
    null
  }
  /** Get a fresh name for a result. */
  def getFreshResultName(instruction: Instruction): File = {
    val resDir = getInstructionResultDir(instruction)
    if (!resDir.exists()) {
      resDir.mkdir()
    }
    var i = 0
    while (true) {
      val file = new File(f"$resDir/result-$i%05d.s")
      if (!file.exists()) {
        return file
      }
      i += 1
    }
    assert(false)
    null
  }
  /** Get all result files. */
  def getResultFiles(instruction: Instruction): Seq[File] = {
    val resDir = getInstructionResultDir(instruction)
    if (!resDir.exists()) {
      return Nil
    }
    val res = ListBuffer[File]()
    var i = 0
    while (true) {
      val file = new File(f"$resDir/result-$i%05d.s")
      if (!file.exists()) {
        return res.toList
      }
      res += file
      i += 1
    }
    assert(false)
    null
  }

  def getInstructionResultDir(instruction: Instruction): File = {
    new File(s"${globalOptions.workdir}/instructions/$instruction/results")
  }
  def getInstructionDiscardedDir(instruction: Instruction): File = {
    new File(s"${globalOptions.workdir}/instructions/$instruction/discarded")
  }

  /** Read the meta information for an instruction. */
  def getMetaOfInstr(instruction: Instruction): InstructionMeta = {
    implicit val formats = DefaultFormats
    val file = new File(s"${globalOptions.workdir}/instructions/$instruction/$instruction.meta.json")
    parse(IO.readFile(file)).extract[InstructionMeta]
  }

  def writeMetaOfInstr(instruction: Instruction, meta: InstructionMeta): Unit = {
    implicit val formats = Serialization.formats(NoTypeHints)
    val file = new File(s"${globalOptions.workdir}/instructions/$instruction/$instruction.meta.json")
    IO.writeFile(file, writePretty(meta))
  }

  /** Get the number of pseudo instructions. */
  lazy val getNumPseudoInstr: Int = {
    new File(s"${globalOptions.workdir}/${State.PATH_FUNCTIONS}").list().length
  }

  /** The path to the testcases file. */
  def getTestcasePath: File = {
    new File(s"${globalOptions.workdir}/${State.PATH_TESTCASES}")
  }

  /** Cleanup working directory. */
  def cleanup(): Unit = {
    // remove old lock files
    Locking.cleanupDir(getInfoPath)
    Locking.cleanupFile(getLogFile)

    // remove stuff from workfiles
    val worklist = getInstructionFile(InstructionFile.Worklist)
    if (worklist.nonEmpty) {
      IO.info(s"Removing ${worklist.length} instructions from the worklist.")
      writeInstructionFile(InstructionFile.Worklist, Nil)
    }

    // remove signals
    if (signal.exists()) {
      IO.info("Removing shutdown signal.")
      signal.delete()
    }

    IO.info("All clear now.")
  }
}

object State {

  def apply(cmdOptions: GlobalOptions) = new State(cmdOptions)

  private val PATH_INFO = "information"
  private val PATH_TMP = "tmp"
  private val PATH_CIRCUITS = "circuits"
  private val PATH_SCORE_CACHE = "score_cache.json"
  private val PATH_GOAL = s"$PATH_INFO/remaining_goal.instrs"
  private val PATH_WORKLIST = s"$PATH_INFO/worklist.instrs"
  private val PATH_SHUTDOWN = s"$PATH_INFO/signal.shutdown"
  private val PATH_PARTIAL_SUCCESS = s"$PATH_INFO/partial_success.instrs"
  private val PATH_SUCCESS = s"$PATH_INFO/success.instrs"
  private val PATH_INITIAL_BASE = s"$PATH_INFO/initial_base.instrs"
  private val PATH_INITIAL_GAOL = s"$PATH_INFO/initial_goal.instrs"
  private val PATH_ALL = s"$PATH_INFO/all.instrs"
  private val PATH_FUNCTIONS = "functions"
  private val PATH_TESTCASES = "testcases.tc"
}<|MERGE_RESOLUTION|>--- conflicted
+++ resolved
@@ -215,13 +215,8 @@
   }
 
   /** Get the log file. */
-<<<<<<< HEAD
-  def getLogFile: File = {
-    new File(s"${globalOptions.workdir}/${State.PATH_LOG}")
-=======
   private def getLogFile: File = {
     new File(s"${globalOptions.workdir}/logs-bin/${ThreadContext.self.hostname}_log.bin")
->>>>>>> 1a338112
   }
   /** Get the log file. */
   private def getReadableLogFile: File = {
